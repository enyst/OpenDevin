
from litellm import completion as litellm_completion
from functools import partial

from opendevin import config
from opendevin.logging import opendevin_logger as logger, LlmInitializationException
from opendevin.logging import llm_prompt_logger, llm_response_logger

DEFAULT_API_KEY = config.get('LLM_API_KEY')
DEFAULT_BASE_URL = config.get('LLM_BASE_URL')
DEFAULT_MODEL_NAME = config.get('LLM_MODEL')
DEFAULT_LLM_NUM_RETRIES = config.get('LLM_NUM_RETRIES')
DEFAULT_LLM_COOLDOWN_TIME = config.get('LLM_COOLDOWN_TIME')


class LLM:
    def __init__(self,
                 model=DEFAULT_MODEL_NAME,
                 api_key=DEFAULT_API_KEY,
                 base_url=DEFAULT_BASE_URL,
                 num_retries=DEFAULT_LLM_NUM_RETRIES,
                 cooldown_time=DEFAULT_LLM_COOLDOWN_TIME,
                 ):
        self.model_name = model if model else DEFAULT_MODEL_NAME
        self.api_key = api_key if api_key else DEFAULT_API_KEY
        self.base_url = base_url if base_url else DEFAULT_BASE_URL

<<<<<<< HEAD
        # We use litellm's Router in order to support retries (especially rate limit backoff retries).
        # Typically you would use a whole model list, but it's unnecessary with our implementation's structure
        try:
            self._router = Router(
                model_list=[{
                    'model_name': self.model_name,
                    'litellm_params': {
                    'model': self.model_name,
                    'api_key': self.api_key,
                    'api_base': self.base_url
                }
            }],
            num_retries=self.num_retries,
            # Give a little time before retrying
            allowed_fails=None,
            cooldown_time=self.cooldown_time
            )
=======
        self._completion = partial(litellm_completion, model=self.model_name, api_key=self.api_key, base_url=self.base_url)
>>>>>>> 0f98b2d7

            self._completion = partial(
                self._router.completion, model=self.model_name)

            completion_unwrapped = self._completion
        except ValueError as e:
            # Eat the exception without traceback.
            # TODO: This is a temporary solution. We should find a better way to handle this.
            logger.error("ValueError initializing LLM router. Please check your credentials.")
            raise LlmInitializationException("ValueError initializing LLM router. Please check your credentials.") from None
        except Exception as e:
            logger.error("Error initializing LLM router. Please check your credentials.")
            raise LlmInitializationException("Error initializing LLM router. Please check your credentials.") from None

        def wrapper(*args, **kwargs):
            if 'messages' in kwargs:
                messages = kwargs['messages']
            else:
                messages = args[1]
            llm_prompt_logger.debug(messages)
            resp = completion_unwrapped(*args, **kwargs)
            message_back = resp['choices'][0]['message']['content']
            llm_response_logger.debug(message_back)
            return resp
        self._completion = wrapper  # type: ignore

    @property
    def completion(self):
        """
        Decorator for the litellm completion function.
        """
        return self._completion<|MERGE_RESOLUTION|>--- conflicted
+++ resolved
@@ -3,7 +3,6 @@
 from functools import partial
 
 from opendevin import config
-from opendevin.logging import opendevin_logger as logger, LlmInitializationException
 from opendevin.logging import llm_prompt_logger, llm_response_logger
 
 DEFAULT_API_KEY = config.get('LLM_API_KEY')
@@ -18,47 +17,15 @@
                  model=DEFAULT_MODEL_NAME,
                  api_key=DEFAULT_API_KEY,
                  base_url=DEFAULT_BASE_URL,
-                 num_retries=DEFAULT_LLM_NUM_RETRIES,
-                 cooldown_time=DEFAULT_LLM_COOLDOWN_TIME,
                  ):
         self.model_name = model if model else DEFAULT_MODEL_NAME
         self.api_key = api_key if api_key else DEFAULT_API_KEY
         self.base_url = base_url if base_url else DEFAULT_BASE_URL
 
-<<<<<<< HEAD
-        # We use litellm's Router in order to support retries (especially rate limit backoff retries).
-        # Typically you would use a whole model list, but it's unnecessary with our implementation's structure
-        try:
-            self._router = Router(
-                model_list=[{
-                    'model_name': self.model_name,
-                    'litellm_params': {
-                    'model': self.model_name,
-                    'api_key': self.api_key,
-                    'api_base': self.base_url
-                }
-            }],
-            num_retries=self.num_retries,
-            # Give a little time before retrying
-            allowed_fails=None,
-            cooldown_time=self.cooldown_time
-            )
-=======
-        self._completion = partial(litellm_completion, model=self.model_name, api_key=self.api_key, base_url=self.base_url)
->>>>>>> 0f98b2d7
+        self._completion = partial(
+            litellm_completion, model=self.model_name, api_key=self.api_key, base_url=self.base_url)
 
-            self._completion = partial(
-                self._router.completion, model=self.model_name)
-
-            completion_unwrapped = self._completion
-        except ValueError as e:
-            # Eat the exception without traceback.
-            # TODO: This is a temporary solution. We should find a better way to handle this.
-            logger.error("ValueError initializing LLM router. Please check your credentials.")
-            raise LlmInitializationException("ValueError initializing LLM router. Please check your credentials.") from None
-        except Exception as e:
-            logger.error("Error initializing LLM router. Please check your credentials.")
-            raise LlmInitializationException("Error initializing LLM router. Please check your credentials.") from None
+        completion_unwrapped = self._completion
 
         def wrapper(*args, **kwargs):
             if 'messages' in kwargs:
