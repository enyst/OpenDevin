--- conflicted
+++ resolved
@@ -91,11 +91,8 @@
     local_iteration: int = 0
     # max number of iterations for the current task
     max_iterations: int = 100
-<<<<<<< HEAD
-=======
     confirmation_mode: bool = False
     history: ShortTermHistory = field(default_factory=ShortTermHistory)
->>>>>>> 437e0c76
     inputs: dict = field(default_factory=dict)
     outputs: dict = field(default_factory=dict)
     last_error: str | None = None
