from typing import ClassVar, Iterable

from opendevin.core.logger import opendevin_logger as logger
from opendevin.events.action.action import Action
from opendevin.events.action.agent import (
    AgentDelegateAction,
    AgentDelegateSummaryAction,
    AgentSummarizeAction,
    ChangeAgentStateAction,
)
from opendevin.events.action.empty import NullAction
from opendevin.events.action.message import MessageAction
from opendevin.events.event import Event, EventSource
from opendevin.events.observation.agent import AgentStateChangedObservation
from opendevin.events.observation.commands import CmdOutputObservation
from opendevin.events.observation.delegate import AgentDelegateObservation
from opendevin.events.observation.empty import NullObservation
from opendevin.events.observation.observation import Observation
from opendevin.events.serialization.event import event_to_dict
from opendevin.events.stream import EventStream
from opendevin.llm.llm import LLM


class ShortTermHistory(list[Event]):
    """
<<<<<<< HEAD
    The short term history is the most recent series of events.

    The short term history includes core events, which the agent learned in the initial prompt, and recent events of interest from the event stream.
    An agent can send this in the prompt or use it for other purpose.
    The list of recent events may be condensed when its too long, if the agent uses the memory condenser.
=======
    A list of events that represents the short-term memory of the agent.
>>>>>>> c2921329
    """

    start_id: int
    end_id: int
    _event_stream: EventStream
    summaries: dict[tuple[int, int], AgentSummarizeAction]
    delegate_summaries: dict[tuple[int, int], AgentDelegateSummaryAction]

    filter_out: ClassVar[tuple[type[Event], ...]] = (
        NullAction,
        NullObservation,
        ChangeAgentStateAction,
        AgentStateChangedObservation,
    )

    def __init__(self):
        super().__init__()
        self.start_id = -1
        self.end_id = -1
        self.summaries = {}
        self.delegate_summaries = {}

    def set_event_stream(self, event_stream: EventStream):
        self._event_stream = event_stream

    def init_memory_condenser(self, llm: LLM):
        from opendevin.memory.condenser import MemoryCondenser

        self.memory_condenser = MemoryCondenser(llm)

    def get_events_as_list(self) -> list[Event]:
        """
<<<<<<< HEAD
        Initialize the empty lists of events
        """
        # the list of events that the agent had in this session
        self.recent_events = []
        # default events are events that the agent learned in the initial prompt
        self.default_events = []

    def add_default_event(self, event_dict: dict):
        """
        Adds an event to the default memory (sent in every prompt), if it is a valid event.

        Parameters:
        - event_dict (dict): The event that we want to add to memory

        Raises:
        - AgentEventTypeError: If event_dict is not a dict
        """
        if not isinstance(event_dict, dict):
            raise AgentEventTypeError()

        self.default_events.append(event_dict)
=======
        Return the history as a list of Event objects.
        """
        return list(self.get_events())
>>>>>>> c2921329

    def get_events(self, reverse: bool = False) -> Iterable[Event]:
        """
        Return the events as a stream of Event objects.
        """
        # iterate from start_id to end_id, or reverse
        start_id = self.start_id if self.start_id != -1 else 0
        end_id = (
            self.end_id
            if self.end_id != -1
            else self._event_stream.get_latest_event_id()
        )

        for event in self._event_stream.get_events(
            start_id=start_id,
            end_id=end_id,
            reverse=reverse,
            filter_out_type=self.filter_out,
        ):
            if event.id in [chunk_start for chunk_start, _ in self.summaries.keys()]:
                chunk_start, chunk_end = next(
                    (chunk_start, chunk_end)
                    for chunk_start, chunk_end in self.summaries.keys()
                    if chunk_start == event.id
                )
                summary_action = self.summaries[(chunk_start, chunk_end)]
                yield summary_action
            elif event.id in [
                delegate_start for delegate_start, _ in self.delegate_summaries.keys()
            ]:
                delegate_start, delegate_end = next(
                    (delegate_start, delegate_end)
                    for delegate_start, delegate_end in self.delegate_summaries.keys()
                    if delegate_start == event.id
                )
                delegate_summary_action = self.delegate_summaries[
                    (delegate_start, delegate_end)
                ]
                yield delegate_summary_action
            elif not any(
                # we will yeild only events that are not part of a summary
                chunk_start <= event.id <= chunk_end
                for chunk_start, chunk_end in self.summaries.keys()
            ) and not any(
                # nor part of delegate events
                # except for the delegate action and observation themselves
                delegate_start <= event.id <= delegate_end
                for delegate_start, delegate_end in self.delegate_summaries.keys()
            ):
                yield event

    def get_last_action(self, end_id: int = -1) -> Action | None:
        """
        Return the last action from the event stream, filtered to exclude unwanted events.
        """
<<<<<<< HEAD
        if not isinstance(event_dict, dict):
            raise AgentEventTypeError()

        # add to the list of recent events
        self.recent_events.append(event_dict)

    def get_events(self) -> list[dict]:
        """
        Get the events in the agent's recent history, including core knowledge (the events it learned in the initial prompt).
=======
        end_id = self._event_stream.get_latest_event_id() if end_id == -1 else end_id

        last_action = next(
            (
                event
                for event in self._event_stream.get_events(end_id=end_id, reverse=True)
                if isinstance(event, Action)
                and not isinstance(event, (NullAction, ChangeAgentStateAction))
            ),
            None,
        )

        return last_action

    def get_last_observation(self, end_id: int = -1) -> Observation | None:
        """
        Return the last observation from the event stream, filtered to exclude unwanted events.
        """
        end_id = self._event_stream.get_latest_event_id() if end_id == -1 else end_id

        last_observation = next(
            (
                event
                for event in self._event_stream.get_events(end_id=end_id, reverse=True)
                if isinstance(event, Observation)
                and not isinstance(
                    event, (NullObservation, AgentStateChangedObservation)
                )
            ),
            None,
        )

        return last_observation
>>>>>>> c2921329

    def get_latest_user_message(self) -> str:
        """
<<<<<<< HEAD
        return self.recent_events + self.default_events

    def get_default_events(self) -> list[dict]:
        """
        Get the events in the agent's initial prompt.

        Returns:
        - List: The list of core events.
        """
        return self.default_events

    def get_recent_events(self, num_events=None) -> list[dict]:
        """
        Get the most recent events in the agent's short term history.

        Will not return default events.

        Parameters:
        - num_events (int): The number of recent events to return, defaults to all events.

        Returns:
        - List: The list of the most recent events.
        """
        if num_events is None:
            return self.recent_events
        else:
            return self.recent_events[-num_events:]

    def get_total_length(self) -> int:
=======
        Return the latest user message from the event stream.
        """

        last_user_message = next(
            (
                event.content
                for event in self._event_stream.get_events(
                    reverse=True, filter_out_type=self.filter_out
                )
                if isinstance(event, MessageAction) and event.source == EventSource.USER
            ),
            None,
        )

        return last_user_message if last_user_message is not None else ''

    def get_last_events(self, n: int) -> list[Event]:
        """
        Return the last n events from the event stream.
>>>>>>> c2921329
        """
        # dummy agent is using this
        # it should work, but it's not great to store temporary lists now just for a test
        end_id = self._event_stream.get_latest_event_id()
        start_id = max(0, end_id - n + 1)

        return list(
            event
            for event in self._event_stream.get_events(
                start_id=start_id,
                end_id=end_id,
                filter_out_type=self.filter_out,
            )
        )

    def get_latest_event_id(self):
        return self._event_stream.get_latest_event_id()

    def add_summary(self, summary_action: AgentSummarizeAction):
        self.summaries[(summary_action._chunk_start, summary_action._chunk_end)] = (
            summary_action
        )

    def on_event(self, event: Event):
        if not isinstance(event, AgentDelegateObservation):
            return

        logger.info('AgentDelegateObservation received')
        # figure out what this delegate's actions were
        # from AgentDelegateAction to AgentDelegateObservation
        # and add their ids to exclude from parent stream
        # or summarize
        delegate_end = event.id
        delegate_start = -1
        delegate_agent: str = ''
        delegate_task: str = ''
        delegate_events: list[Event] = [event]
        for prev_event in self._event_stream.get_events(
            end_id=event.id - 1, reverse=True, filter_out_type=self.filter_out
        ):
            if isinstance(prev_event, AgentDelegateAction):
                delegate_start = prev_event.id
                delegate_agent = prev_event.agent
                delegate_task = prev_event.inputs.get('task', '')
                delegate_events.append(prev_event)
                break
            else:
                delegate_events.append(prev_event)

        if delegate_start == -1:
            logger.error('No AgentDelegateAction found for AgentDelegateObservation')
            return

        # restore correct order
        delegate_events.reverse()

        # summarize the delegate's actions and observations
        delegate_summary_action = self.memory_condenser.summarize_delegate(
            delegate_events, delegate_agent, delegate_task
        )

        # add the summary to history
        self.delegate_summaries[(delegate_start, delegate_end)] = (
            delegate_summary_action
        )

    def condense_memory(self) -> AgentSummarizeAction | None:
        return self.memory_condenser.condense(self)

    def compatibility_for_eval_history_tuples(self) -> list[tuple[dict, dict]]:
        history_tuples = []

        for action, observation in self.get_tuples():
            history_tuples.append((event_to_dict(action), event_to_dict(observation)))

        return history_tuples

    # TODO remove me when unnecessary
    # history is now available as a filtered stream of events, rather than list of pairs of (Action, Observation)
    # we rebuild the pairs here
    # for compatibility with the existing output format in evaluations
    def get_tuples(self) -> list[tuple[Action, Observation]]:
        """
<<<<<<< HEAD
        total_length = 0
        for t in self.recent_events:
            try:
                total_length += len(json.dumps(t))
            except TypeError as e:
                logger.error('Error serializing event: %s', str(e), exc_info=False)
        return total_length
=======
        Return the history as a list of tuples (action, observation).
        """
        tuples: list[tuple[Action, Observation]] = []
        action_map: dict[int, Action] = {}
        observation_map: dict[int, Observation] = {}

        # runnable actions are set as cause of observations
        # (MessageAction, NullObservation) for source=USER
        # (MessageAction, NullObservation) for source=AGENT
        # (other_action?, NullObservation)
        # (NullAction, CmdOutputObservation) background CmdOutputObservations

        for event in self.get_events_as_list():
            if event.id is None or event.id == -1:
                logger.debug(f'Event {event} has no ID')

            if isinstance(event, Action):
                action_map[event.id] = event

            if isinstance(event, Observation):
                if event.cause is None or event.cause == -1:
                    logger.debug(f'Observation {event} has no cause')

                if event.cause is None:
                    # runnable actions are set as cause of observations
                    # NullObservations have no cause
                    continue

                observation_map[event.cause] = event

        for action_id, action in action_map.items():
            observation = observation_map.get(action_id)
            if observation:
                # observation with a cause
                tuples.append((action, observation))
            else:
                tuples.append((action, NullObservation('')))

        for cause_id, observation in observation_map.items():
            if cause_id not in action_map:
                if isinstance(observation, NullObservation):
                    continue
                if not isinstance(observation, CmdOutputObservation):
                    logger.debug(f'Observation {observation} has no cause')
                tuples.append((NullAction(), observation))

        return tuples.copy()
>>>>>>> c2921329
<|MERGE_RESOLUTION|>--- conflicted
+++ resolved
@@ -23,15 +23,7 @@
 
 class ShortTermHistory(list[Event]):
     """
-<<<<<<< HEAD
-    The short term history is the most recent series of events.
-
-    The short term history includes core events, which the agent learned in the initial prompt, and recent events of interest from the event stream.
-    An agent can send this in the prompt or use it for other purpose.
-    The list of recent events may be condensed when its too long, if the agent uses the memory condenser.
-=======
     A list of events that represents the short-term memory of the agent.
->>>>>>> c2921329
     """
 
     start_id: int
@@ -64,33 +56,9 @@
 
     def get_events_as_list(self) -> list[Event]:
         """
-<<<<<<< HEAD
-        Initialize the empty lists of events
-        """
-        # the list of events that the agent had in this session
-        self.recent_events = []
-        # default events are events that the agent learned in the initial prompt
-        self.default_events = []
-
-    def add_default_event(self, event_dict: dict):
-        """
-        Adds an event to the default memory (sent in every prompt), if it is a valid event.
-
-        Parameters:
-        - event_dict (dict): The event that we want to add to memory
-
-        Raises:
-        - AgentEventTypeError: If event_dict is not a dict
-        """
-        if not isinstance(event_dict, dict):
-            raise AgentEventTypeError()
-
-        self.default_events.append(event_dict)
-=======
         Return the history as a list of Event objects.
         """
         return list(self.get_events())
->>>>>>> c2921329
 
     def get_events(self, reverse: bool = False) -> Iterable[Event]:
         """
@@ -146,17 +114,6 @@
         """
         Return the last action from the event stream, filtered to exclude unwanted events.
         """
-<<<<<<< HEAD
-        if not isinstance(event_dict, dict):
-            raise AgentEventTypeError()
-
-        # add to the list of recent events
-        self.recent_events.append(event_dict)
-
-    def get_events(self) -> list[dict]:
-        """
-        Get the events in the agent's recent history, including core knowledge (the events it learned in the initial prompt).
-=======
         end_id = self._event_stream.get_latest_event_id() if end_id == -1 else end_id
 
         last_action = next(
@@ -190,41 +147,9 @@
         )
 
         return last_observation
->>>>>>> c2921329
 
     def get_latest_user_message(self) -> str:
         """
-<<<<<<< HEAD
-        return self.recent_events + self.default_events
-
-    def get_default_events(self) -> list[dict]:
-        """
-        Get the events in the agent's initial prompt.
-
-        Returns:
-        - List: The list of core events.
-        """
-        return self.default_events
-
-    def get_recent_events(self, num_events=None) -> list[dict]:
-        """
-        Get the most recent events in the agent's short term history.
-
-        Will not return default events.
-
-        Parameters:
-        - num_events (int): The number of recent events to return, defaults to all events.
-
-        Returns:
-        - List: The list of the most recent events.
-        """
-        if num_events is None:
-            return self.recent_events
-        else:
-            return self.recent_events[-num_events:]
-
-    def get_total_length(self) -> int:
-=======
         Return the latest user message from the event stream.
         """
 
@@ -244,7 +169,6 @@
     def get_last_events(self, n: int) -> list[Event]:
         """
         Return the last n events from the event stream.
->>>>>>> c2921329
         """
         # dummy agent is using this
         # it should work, but it's not great to store temporary lists now just for a test
@@ -328,15 +252,6 @@
     # for compatibility with the existing output format in evaluations
     def get_tuples(self) -> list[tuple[Action, Observation]]:
         """
-<<<<<<< HEAD
-        total_length = 0
-        for t in self.recent_events:
-            try:
-                total_length += len(json.dumps(t))
-            except TypeError as e:
-                logger.error('Error serializing event: %s', str(e), exc_info=False)
-        return total_length
-=======
         Return the history as a list of tuples (action, observation).
         """
         tuples: list[tuple[Action, Observation]] = []
@@ -383,5 +298,4 @@
                     logger.debug(f'Observation {observation} has no cause')
                 tuples.append((NullAction(), observation))
 
-        return tuples.copy()
->>>>>>> c2921329
+        return tuples.copy()