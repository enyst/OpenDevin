--- conflicted
+++ resolved
@@ -48,69 +48,20 @@
         Returns unmodified list of recent events if it is already short enough.
 
         Parameters:
-        - llm (LLM): LLM to be used for summarization.
-        - default_events (list[dict]): List of default events that should remain unchanged.
-        - recent_events (list[dict]): List of recent events that may be condensed.
-        - background_commands (list): List of background commands to be included in the prompt.
+        - llm (LLM): llm to be used for summarization
 
-        Returns:
-        - list[dict] | bool: The condensed recent events if successful, unmodified list if unnecessary, or False if condensation failed.
+        Raises:
+        - Exception: the same exception as it got from the llm or processing the response
         """
 
-        if not background_commands:
-            background_commands = []
-
-        # generate the action prompt with the default and recent events
-        action_prompt = self.action_prompt(
-            '', default_events, recent_events, background_commands
-        )
-
-        # test prompt token length
-        if not self.needs_condense(llm=llm, action_prompt=action_prompt):
-            return recent_events, False
-
-        logger.debug('Condensing recent events')
-
         try:
-<<<<<<< HEAD
-            # try 3 times to condense
-            attempt_count = 0
-            failed = False
-
-            while attempt_count < 3 and not failed:
-                # attempt to condense the recent events
-                new_recent_events = self._attempt_condense(
-                    llm, default_events, recent_events
-                )
-
-                if not new_recent_events or len(new_recent_events) == 0:
-                    logger.debug('Condensation failed: new_recent_events is empty')
-                    return [], False
-
-                # re-generate the action prompt with the condensed events
-                new_action_prompt = self.action_prompt(
-                    '', default_events, new_recent_events, background_commands
-                )
-
-                # check if the new prompt still needs to be condensed
-                if self.needs_condense(llm=llm, action_prompt=new_action_prompt):
-                    attempt_count += 1
-                    recent_events = new_recent_events.copy()
-                    continue
-
-                # the new prompt is within the token limit
-                return new_recent_events, True
-
-=======
-            messages = [{'content': summarize_prompt, 'role': 'user'}]
+            messages = [{'content': self.summarize_prompt, 'role': 'user'}]
             resp = llm.do_completion(messages=messages)
             summary_response = resp['choices'][0]['message']['content']
             return summary_response
->>>>>>> 35c4c9cb
         except Exception as e:
             logger.error('Condensation failed: %s', str(e), exc_info=False)
             return [], False
-        return [], False
 
     def _attempt_condense(
         self,
