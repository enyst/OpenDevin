from typing import Callable

from opendevin.core.logger import opendevin_logger as logger
<<<<<<< HEAD
from opendevin.core.utils import json
=======
from opendevin.events.action.agent import (
    AgentDelegateSummaryAction,
    AgentFinishAction,
    AgentRecallAction,
    AgentSummarizeAction,
)
from opendevin.events.action.browse import BrowseInteractiveAction, BrowseURLAction
from opendevin.events.action.commands import (
    CmdKillAction,
    CmdRunAction,
    IPythonRunCellAction,
)
from opendevin.events.action.empty import NullAction
from opendevin.events.action.files import FileReadAction, FileWriteAction
from opendevin.events.action.message import MessageAction
from opendevin.events.event import Event, EventSource
from opendevin.events.observation.observation import Observation
from opendevin.events.serialization.event import event_to_memory
>>>>>>> c2921329
from opendevin.llm.llm import LLM
from opendevin.memory.history import ShortTermHistory
from opendevin.memory.prompts import (
    get_delegate_summarize_prompt,
    get_summarize_prompt,
    parse_delegate_summary_response,
    parse_summary_response,
)

MAX_USER_MESSAGE_CHAR_COUNT = 200  # max char count for user messages

MAX_TOKEN_COUNT_PADDING = 1024


class MemoryCondenser:
    """
    Condenses the prompt with a call to the LLM.
    """

    def __init__(
        self,
<<<<<<< HEAD
        action_prompt: Callable[..., str],
        summarize_prompt: Callable[[list[dict], list[dict]], str],
    ):
        """
        Initialize the MemoryCondenser with the action and summarize prompts.

        action_prompt is a callable that returns the prompt that is about to be sent to the LLM.
        The prompt callable will be called with default events and recent events as arguments.
        summarize_prompt, which is optional, is a callable that returns a specific prompt to tell the LLM to summarize the recent events.
        The prompt callable will be called with default events and recent events as arguments.

        Parameters:
        - action_prompt (Callable): The function to generate an action prompt. The function should accept core events and recent events as arguments.
        - summarize_prompt (Callable): The function to generate a summarize prompt. The function should accept core events and recent events as arguments.
        """
        self.action_prompt = action_prompt
        self.summarize_prompt = summarize_prompt

    def condense(
        self,
        llm: LLM,
        default_events: list[dict],
        recent_events: list[dict],
        background_commands: list | None = None,
    ) -> tuple[list[dict], bool]:
        """
        Attempts to condense the recent events of the monologue by using the llm, if necessary. Returns the condensed recent events if successful, or False if not.

        It includes default events in the prompt for context, but does not alter them.
        Condenses the monologue using a summary prompt.
        Checks if the action_prompt (including events) needs condensation based on token count, and doesn't attempt condensing if not.
        Returns unmodified list of recent events if it is already short enough.
=======
        llm: LLM,
    ):
        """
        Initialize the MemoryCondenser.

        llm is the language model to use for summarization.
        config.max_input_tokens is an optional configuration setting specifying the maximum context limit for the LLM.
        If not provided, the condenser will act lazily and only condense when a context window limit error occurs.

        Parameters:
        - llm: The language model to use for summarization.
        """
        self.llm = llm

    def condense(
        self,
        history: ShortTermHistory,
    ) -> AgentSummarizeAction | None:
        """
        Condenses the given list of events using the llm. Returns the condensed list of events. It works one by one.

        Condensation heuristics:
        - Keep initial messages (system, user message setting task, including further tasks after AgentFinishActions)
        - Prioritize more recent history
        - Lazily summarize between initial instruction and most recent, starting with earliest condensable turns
        - Split events into chunks delimited by user message actions, condense each chunk into a sentence
        - If no more chunks of agent actions or observations, summarize individual user messages that exceeed a certain length, except likely tasks

        Parameters:
        - history: short term history

        Returns:
        - AgentSummarizeAction: a summary in a sentence.
        """
        # chunk of actions, observations to summarize
        chunk: list[Event] = []
        chunk_start_id: int | None = None
        last_summarizable_id: int | None = None

        for event in history.get_events():
            # user messages should be kept if possible
            # aside from them, there are some (mostly or firstly) non-summarizable actions
            # like AgentDelegateAction or AgentFinishAction
            if not self._is_summarizable(event):
                if chunk and len(chunk) > 1:
                    # we've just gathered a chunk to summarize, more than one event
                    summary_action = self._summarize_chunk(chunk)

                    # mypy is happy with assert, and in fact it cannot/should not be None
                    assert chunk_start_id is not None
                    summary_action._chunk_start = chunk_start_id

                    # same here, a gift for mypy during development
                    assert last_summarizable_id is not None
                    summary_action._chunk_end = last_summarizable_id

                    # add it directly to history, so the agent only has to retry the request
                    history.add_summary(summary_action)
                    return summary_action
                else:
                    # reset the chunk if it has just one event
                    chunk = []
                    chunk_start_id = None
                    last_summarizable_id = None
            else:
                # these are the events we want to summarize
                if chunk_start_id is None:
                    chunk_start_id = event.id
                last_summarizable_id = event.id
                chunk.append(event)

        if chunk and len(chunk) > 1:
            summary_action = self._summarize_chunk(chunk)

            # keep mypy happy
            assert chunk_start_id is not None
            summary_action._chunk_start = chunk_start_id

            # same here
            assert last_summarizable_id is not None
            summary_action._chunk_end = (
                last_summarizable_id  # history.get_latest_event_id()
            )
            history.add_summary(summary_action)
            return summary_action

        # no more chunks of agent actions or observations
        # then summarize individual user messages that exceeed a certain length
        # except for the first user message after an AgentFinishAction
        last_event_was_finish = False
        for event in history.get_events():
            if isinstance(event, AgentFinishAction):
                last_event_was_finish = True
            elif isinstance(event, MessageAction) and event.source == EventSource.USER:
                # the message has to be large enough ish, and not a likely task
                if (
                    not last_event_was_finish
                    and len(event.content) > MAX_USER_MESSAGE_CHAR_COUNT
                ):
                    summary_action = self._summarize_chunk([event])
                    summary_action._chunk_start = event.id
                    summary_action._chunk_end = event.id
                    history.add_summary(summary_action)
                    return summary_action
                last_event_was_finish = False
            else:
                last_event_was_finish = False

        return None

    def _summarize_chunk(self, chunk: list[Event]) -> AgentSummarizeAction:
        """
        Summarizes the given chunk of events into a single sentence.
>>>>>>> c2921329

        Parameters:
        - chunk: List of events to summarize.

        Returns:
        - The summary sentence.
        """
        try:
            event_dicts = [event_to_memory(event) for event in chunk]
            prompt = get_summarize_prompt(event_dicts)

            messages = [{'role': 'user', 'content': prompt}]
            response = self.llm.completion(messages=messages)

            action_response = response['choices'][0]['message']['content']
            action = parse_summary_response(action_response)
            return action
        except Exception as e:
            logger.error(f'Failed to summarize chunk: {e}')
            raise

    def summarize_delegate(
        self, delegate_events: list[Event], delegate_agent: str, delegate_task: str
    ) -> AgentDelegateSummaryAction:
        """
        Summarizes the given list of events into a concise summary.

        Parameters:
        - delegate_events: List of events of the delegate.
        - delegate_agent: The agent that was delegated to.
        - delegate_task: The task that was delegated.

        Returns:
        - The summary of the delegate's activities.
        """
        try:
<<<<<<< HEAD
            messages = [{'content': self.summarize_prompt, 'role': 'user'}]
            resp = llm.do_completion(messages=messages)
            summary_response = resp['choices'][0]['message']['content']
            return summary_response
        except Exception as e:
            logger.error('Condensation failed: %s', str(e), exc_info=False)
            return [], False

    def _attempt_condense(
        self,
        llm: LLM,
        default_events: list[dict],
        recent_events: list[dict],
    ) -> list[dict] | None:
        """
        Attempts to condense the recent events by splitting them in half and summarizing the first half.

        Parameters:
        - llm (LLM): The llm to use for summarization.
        - default_events (list[dict]): The list of default events to include in the prompt.
        - recent_events (list[dict]): The list of recent events to include in the prompt.

        Returns:
        - list[dict] | None: The condensed recent events if successful, None otherwise.
        """

        # Split events
        midpoint = len(recent_events) // 2
        first_half = recent_events[:midpoint].copy()
        second_half = recent_events[midpoint:].copy()

        # attempt to condense the first half of the recent events
        summarize_prompt = self.summarize_prompt(default_events, first_half)

        # send the summarize prompt to the LLM
        messages = [{'content': summarize_prompt, 'role': 'user'}]
        response = llm.completion(messages=messages)
        response_content = response['choices'][0]['message']['content']
        parsed_summary = json.loads(response_content)

        # the new list of recent events will be source events or summarize actions
        # in the 'new_monologue' key
        condensed_events = parsed_summary['new_monologue']

        # new recent events list
        if (
            not condensed_events
            or not isinstance(condensed_events, list)
            or len(condensed_events) == 0
        ):
            return None

        condensed_events.extend(second_half)
        return condensed_events

    def needs_condense(self, **kwargs):
        """
        Checks if the prompt needs to be condensed based on the token count against the limits of the llm passed in the call.

        Parameters:
        - llm (LLM): The llm to use for checking the token count.
        - action_prompt (str, optional): The prompt to check for token count. If not provided, it will attempt to generate it using the available arguments.
        - default_events (list[dict], optional): The list of default events to include in the prompt.
        - recent_events (list[dict], optional): The list of recent events to include in the prompt.
        - background_commands (list, optional): The list of background commands to include in the prompt.

        Returns:
        - bool: True if the prompt needs to be condensed, False otherwise.
        """
        llm = kwargs.get('llm')
        action_prompt = kwargs.get('action_prompt')

        if not llm:
            logger.warning("Missing argument 'llm', cannot check token count.")
            return False

        if not action_prompt:
            # Attempt to generate the action_prompt using the available arguments
            default_events = kwargs.get('default_events', [])
            recent_events = kwargs.get('recent_events', [])
            background_commands = kwargs.get('background_commands', [])

            action_prompt = self.action_prompt(
                '', default_events, recent_events, background_commands
            )

        token_count = llm.get_token_count([{'content': action_prompt, 'role': 'user'}])
        return token_count >= self.get_token_limit(llm)

    def get_token_limit(self, llm: LLM) -> int:
        """
        Returns the token limit to use for the llm passed in the call.

        Parameters:
        - llm (LLM): The llm to get the token limit from.

        Returns:
        - int: The token limit of the llm.
        """
        return llm.max_input_tokens - MAX_TOKEN_COUNT_PADDING
=======
            event_dicts = [event_to_memory(event) for event in delegate_events]
            prompt = get_delegate_summarize_prompt(
                event_dicts, delegate_agent, delegate_task
            )

            messages = [{'role': 'user', 'content': prompt}]
            response = self.llm.completion(messages=messages)

            action_response: str = response['choices'][0]['message']['content']
            action = parse_delegate_summary_response(action_response)
            action.task = delegate_task
            action.agent = delegate_agent
            return action
        except Exception as e:
            logger.error(f'Failed to summarize delegate events: {e}')
            raise

    def _is_summarizable(self, event: Event) -> bool:
        """
        Returns true for actions/observations that can be summarized.
        """
        non_summarizable_events = (
            NullAction,
            CmdKillAction,
            CmdRunAction,
            IPythonRunCellAction,
            BrowseURLAction,
            BrowseInteractiveAction,
            FileReadAction,
            FileWriteAction,
            AgentRecallAction,
            # AgentFinishAction,
            # AgentRejectAction,
            # AgentDelegateAction,
            # AddTaskAction,
            # ModifyTaskAction,
            # ChangeAgentStateAction,
            MessageAction,
            # AgentSummarizeAction, # this is actually fine but separate
            Observation,
        )

        if isinstance(event, non_summarizable_events):
            if isinstance(event, MessageAction) and event.source == EventSource.USER:
                return False
            return True
        return False
>>>>>>> c2921329
<|MERGE_RESOLUTION|>--- conflicted
+++ resolved
@@ -1,9 +1,4 @@
-from typing import Callable
-
 from opendevin.core.logger import opendevin_logger as logger
-<<<<<<< HEAD
-from opendevin.core.utils import json
-=======
 from opendevin.events.action.agent import (
     AgentDelegateSummaryAction,
     AgentFinishAction,
@@ -22,7 +17,6 @@
 from opendevin.events.event import Event, EventSource
 from opendevin.events.observation.observation import Observation
 from opendevin.events.serialization.event import event_to_memory
->>>>>>> c2921329
 from opendevin.llm.llm import LLM
 from opendevin.memory.history import ShortTermHistory
 from opendevin.memory.prompts import (
@@ -34,8 +28,6 @@
 
 MAX_USER_MESSAGE_CHAR_COUNT = 200  # max char count for user messages
 
-MAX_TOKEN_COUNT_PADDING = 1024
-
 
 class MemoryCondenser:
     """
@@ -44,40 +36,6 @@
 
     def __init__(
         self,
-<<<<<<< HEAD
-        action_prompt: Callable[..., str],
-        summarize_prompt: Callable[[list[dict], list[dict]], str],
-    ):
-        """
-        Initialize the MemoryCondenser with the action and summarize prompts.
-
-        action_prompt is a callable that returns the prompt that is about to be sent to the LLM.
-        The prompt callable will be called with default events and recent events as arguments.
-        summarize_prompt, which is optional, is a callable that returns a specific prompt to tell the LLM to summarize the recent events.
-        The prompt callable will be called with default events and recent events as arguments.
-
-        Parameters:
-        - action_prompt (Callable): The function to generate an action prompt. The function should accept core events and recent events as arguments.
-        - summarize_prompt (Callable): The function to generate a summarize prompt. The function should accept core events and recent events as arguments.
-        """
-        self.action_prompt = action_prompt
-        self.summarize_prompt = summarize_prompt
-
-    def condense(
-        self,
-        llm: LLM,
-        default_events: list[dict],
-        recent_events: list[dict],
-        background_commands: list | None = None,
-    ) -> tuple[list[dict], bool]:
-        """
-        Attempts to condense the recent events of the monologue by using the llm, if necessary. Returns the condensed recent events if successful, or False if not.
-
-        It includes default events in the prompt for context, but does not alter them.
-        Condenses the monologue using a summary prompt.
-        Checks if the action_prompt (including events) needs condensation based on token count, and doesn't attempt condensing if not.
-        Returns unmodified list of recent events if it is already short enough.
-=======
         llm: LLM,
     ):
         """
@@ -191,7 +149,6 @@
     def _summarize_chunk(self, chunk: list[Event]) -> AgentSummarizeAction:
         """
         Summarizes the given chunk of events into a single sentence.
->>>>>>> c2921329
 
         Parameters:
         - chunk: List of events to summarize.
@@ -228,108 +185,6 @@
         - The summary of the delegate's activities.
         """
         try:
-<<<<<<< HEAD
-            messages = [{'content': self.summarize_prompt, 'role': 'user'}]
-            resp = llm.do_completion(messages=messages)
-            summary_response = resp['choices'][0]['message']['content']
-            return summary_response
-        except Exception as e:
-            logger.error('Condensation failed: %s', str(e), exc_info=False)
-            return [], False
-
-    def _attempt_condense(
-        self,
-        llm: LLM,
-        default_events: list[dict],
-        recent_events: list[dict],
-    ) -> list[dict] | None:
-        """
-        Attempts to condense the recent events by splitting them in half and summarizing the first half.
-
-        Parameters:
-        - llm (LLM): The llm to use for summarization.
-        - default_events (list[dict]): The list of default events to include in the prompt.
-        - recent_events (list[dict]): The list of recent events to include in the prompt.
-
-        Returns:
-        - list[dict] | None: The condensed recent events if successful, None otherwise.
-        """
-
-        # Split events
-        midpoint = len(recent_events) // 2
-        first_half = recent_events[:midpoint].copy()
-        second_half = recent_events[midpoint:].copy()
-
-        # attempt to condense the first half of the recent events
-        summarize_prompt = self.summarize_prompt(default_events, first_half)
-
-        # send the summarize prompt to the LLM
-        messages = [{'content': summarize_prompt, 'role': 'user'}]
-        response = llm.completion(messages=messages)
-        response_content = response['choices'][0]['message']['content']
-        parsed_summary = json.loads(response_content)
-
-        # the new list of recent events will be source events or summarize actions
-        # in the 'new_monologue' key
-        condensed_events = parsed_summary['new_monologue']
-
-        # new recent events list
-        if (
-            not condensed_events
-            or not isinstance(condensed_events, list)
-            or len(condensed_events) == 0
-        ):
-            return None
-
-        condensed_events.extend(second_half)
-        return condensed_events
-
-    def needs_condense(self, **kwargs):
-        """
-        Checks if the prompt needs to be condensed based on the token count against the limits of the llm passed in the call.
-
-        Parameters:
-        - llm (LLM): The llm to use for checking the token count.
-        - action_prompt (str, optional): The prompt to check for token count. If not provided, it will attempt to generate it using the available arguments.
-        - default_events (list[dict], optional): The list of default events to include in the prompt.
-        - recent_events (list[dict], optional): The list of recent events to include in the prompt.
-        - background_commands (list, optional): The list of background commands to include in the prompt.
-
-        Returns:
-        - bool: True if the prompt needs to be condensed, False otherwise.
-        """
-        llm = kwargs.get('llm')
-        action_prompt = kwargs.get('action_prompt')
-
-        if not llm:
-            logger.warning("Missing argument 'llm', cannot check token count.")
-            return False
-
-        if not action_prompt:
-            # Attempt to generate the action_prompt using the available arguments
-            default_events = kwargs.get('default_events', [])
-            recent_events = kwargs.get('recent_events', [])
-            background_commands = kwargs.get('background_commands', [])
-
-            action_prompt = self.action_prompt(
-                '', default_events, recent_events, background_commands
-            )
-
-        token_count = llm.get_token_count([{'content': action_prompt, 'role': 'user'}])
-        return token_count >= self.get_token_limit(llm)
-
-    def get_token_limit(self, llm: LLM) -> int:
-        """
-        Returns the token limit to use for the llm passed in the call.
-
-        Parameters:
-        - llm (LLM): The llm to get the token limit from.
-
-        Returns:
-        - int: The token limit of the llm.
-        """
-        return llm.max_input_tokens - MAX_TOKEN_COUNT_PADDING
-=======
             event_dicts = [event_to_memory(event) for event in delegate_events]
             prompt = get_delegate_summarize_prompt(
                 event_dicts, delegate_agent, delegate_task
@@ -376,5 +231,4 @@
             if isinstance(event, MessageAction) and event.source == EventSource.USER:
                 return False
             return True
-        return False
->>>>>>> c2921329
+        return False