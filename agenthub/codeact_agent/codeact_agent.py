--- conflicted
+++ resolved
@@ -123,14 +123,11 @@
             return f'{action.thought}\n<execute_browse>\n{action.inputs["task"]}\n</execute_browse>'
         elif isinstance(action, MessageAction):
             return action.content
-<<<<<<< HEAD
+        elif isinstance(action, AgentFinishAction) and action.source == 'agent':
+            return action.thought
         elif isinstance(action, AgentDelegateSummaryAction):
             relevant_info_str = '\n'.join(info for info in action.relevant_info)
             return f'You delegated to {action.agent} for task: {action.task}. \nThe result was: {action.summary}. \n{relevant_info_str}'
-=======
-        elif isinstance(action, AgentFinishAction) and action.source == 'agent':
-            return action.thought
->>>>>>> 7ce4f9c4
         return ''
 
     def get_action_message(self, action: Action) -> Message | None:
@@ -139,11 +136,8 @@
             or isinstance(action, CmdRunAction)
             or isinstance(action, IPythonRunCellAction)
             or isinstance(action, MessageAction)
-<<<<<<< HEAD
             or isinstance(action, AgentDelegateSummaryAction)
-=======
             or (isinstance(action, AgentFinishAction) and action.source == 'agent')
->>>>>>> 7ce4f9c4
         ):
             content = [TextContent(text=self.action_to_str(action))]
 
