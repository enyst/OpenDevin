--- conflicted
+++ resolved
@@ -85,14 +85,7 @@
         else:
             self.memory = None
 
-<<<<<<< HEAD
-        self.memory_condenser = MemoryCondenser(
-            action_prompt=prompts.get_action_prompt,
-            summarize_prompt=prompts.get_summarize_monologue_prompt,
-        )
-=======
         # self.memory_condenser = MemoryCondenser(action_prompt=prompts.get_action_prompt)
->>>>>>> c2921329
 
         self._add_initial_thoughts(task)
         self._initialized = True
