import agenthub.monologue_agent.utils.prompts as prompts
from agenthub.monologue_agent.utils.prompts import INITIAL_THOUGHTS
from opendevin.controller.agent import Agent
from opendevin.controller.state.state import State
from opendevin.core.config import config
from opendevin.core.exceptions import AgentNoInstructionError
from opendevin.core.schema import ActionType
from opendevin.events.action import (
    Action,
    AgentRecallAction,
    BrowseURLAction,
    CmdRunAction,
    FileReadAction,
    FileWriteAction,
    MessageAction,
    NullAction,
)
from opendevin.events.observation import (
    AgentRecallObservation,
    BrowserOutputObservation,
    CmdOutputObservation,
    FileReadObservation,
    NullObservation,
    Observation,
)
from opendevin.events.serialization.event import event_to_memory
from opendevin.llm.llm import LLM
from opendevin.memory.condenser import MemoryCondenser
from opendevin.runtime.tools import RuntimeTool

if config.agent.memory_enabled:
    from opendevin.memory.memory import LongTermMemory

MAX_OUTPUT_LENGTH = 5000


class MonologueAgent(Agent):
    VERSION = '1.0'
    """
    The Monologue Agent utilizes long and short term memory to complete tasks.
    Long term memory is stored as a LongTermMemory object and the model uses it to search for examples from the past.
    Short term memory is stored as a Monologue object and the model can condense it as necessary.
    """

    _initialized = False
    initial_thoughts: list[dict[str, str]]
    memory: 'LongTermMemory | None'
    memory_condenser: MemoryCondenser
    runtime_tools: list[RuntimeTool] = [RuntimeTool.BROWSER]

    def __init__(self, llm: LLM):
        """
        Initializes the Monologue Agent with an llm.

        Parameters:
        - llm (LLM): The llm to be used by this agent
        """
        super().__init__(llm)

<<<<<<< HEAD
    def _add_default_event(self, event_dict: dict):
        """
        Adds a default event to the agent's monologue and memory.

        Default events are not condensed and are used to give the LLM context and examples.

        Parameters:
        - event (dict): The event that will be added to monologue and memory
        """
        self.monologue.add_default_event(event_dict)
        if self.memory is not None:
            self.memory.add_event(event_dict)

    def _add_event(self, event_dict: dict):
        """
        Adds a new event to the agent's monologue and memory.
        Monologue automatically condenses when it gets too large.

        Parameters:
        - event (dict): The event that will be added to monologue and memory
        """

        # truncate output if it's too long
        if (
            'args' in event_dict
            and 'output' in event_dict['args']
            and len(event_dict['args']['output']) > MAX_OUTPUT_LENGTH
        ):
            event_dict['args']['output'] = (
                event_dict['args']['output'][:MAX_OUTPUT_LENGTH] + '...'
            )

        # add event to short term history
        self.monologue.add_event(event_dict)

        # add event to long term memory
        if self.memory is not None:
            self.memory.add_event(event_dict)

        # summarize the short term history (events) if necessary
        if self.memory_condenser.needs_condense(
            llm=self.llm,
            default_events=self.monologue.get_default_events(),
            recent_events=self.monologue.get_recent_events(),
        ):
            condensed_events, was_summarized = self.memory_condenser.condense(
                llm=self.llm,
                default_events=self.monologue.get_default_events(),
                recent_events=self.monologue.get_recent_events(),
                background_commands=None,
            )
            if was_summarized is True and condensed_events is not None:
                self.monologue.recent_events = condensed_events.copy()

=======
>>>>>>> 35c4c9cb
    def _initialize(self, task: str):
        """
        Utilizes the INITIAL_THOUGHTS list to give the agent a context for its capabilities
        and how to navigate the WORKSPACE_MOUNT_PATH_IN_SANDBOX in `config` (e.g., /workspace by default).
        Short circuited to return when already initialized.
        Will execute again when called after reset.

        Parameters:
        - task (str): The initial goal statement provided by the user

        Raises:
        - AgentNoInstructionError: If task is not provided
        """

        if self._initialized:
            return

        if task is None or task == '':
            raise AgentNoInstructionError()

        self.initial_thoughts = []
        if config.agent.memory_enabled:
            self.memory = LongTermMemory()
        else:
            self.memory = None

        self.memory_condenser = MemoryCondenser(
            action_prompt=prompts.get_action_prompt,
            summarize_prompt=prompts.get_summarize_prompt,
        )

        self._add_initial_thoughts(task)
        self._initialized = True

    def _add_initial_thoughts(self, task):
        previous_action = ''
        for thought in INITIAL_THOUGHTS:
            thought = thought.replace('$TASK', task)
            if previous_action != '':
                observation: Observation = NullObservation(content='')
                if previous_action in {ActionType.RUN, ActionType.PUSH}:
                    observation = CmdOutputObservation(
                        content=thought, command_id=0, command=''
                    )
                elif previous_action == ActionType.READ:
                    observation = FileReadObservation(content=thought, path='')
                elif previous_action == ActionType.RECALL:
                    observation = AgentRecallObservation(content=thought, memories=[])
                elif previous_action == ActionType.BROWSE:
                    observation = BrowserOutputObservation(
                        content=thought, url='', screenshot=''
                    )
<<<<<<< HEAD
                self._add_default_event(event_to_memory(observation))
=======
                self.initial_thoughts.append(event_to_memory(observation))
>>>>>>> 35c4c9cb
                previous_action = ''
            else:
                action: Action = NullAction()
                if thought.startswith('RUN'):
                    command = thought.split('RUN ')[1]
                    action = CmdRunAction(command)
                    previous_action = ActionType.RUN
                elif thought.startswith('WRITE'):
                    parts = thought.split('WRITE ')[1].split(' > ')
                    path = parts[1]
                    content = parts[0]
                    action = FileWriteAction(path=path, content=content)
                elif thought.startswith('READ'):
                    path = thought.split('READ ')[1]
                    action = FileReadAction(path=path)
                    previous_action = ActionType.READ
                elif thought.startswith('RECALL'):
                    query = thought.split('RECALL ')[1]
                    action = AgentRecallAction(query=query)
                    previous_action = ActionType.RECALL
                elif thought.startswith('BROWSE'):
                    url = thought.split('BROWSE ')[1]
                    action = BrowseURLAction(url=url)
                    previous_action = ActionType.BROWSE
                else:
                    action = MessageAction(thought)
<<<<<<< HEAD
                self._add_default_event(event_to_memory(action))
=======
                self.initial_thoughts.append(event_to_memory(action))
>>>>>>> 35c4c9cb

    def step(self, state: State) -> Action:
        """
        Modifies the current state by adding the most recent actions and observations, then prompts the model to think about it's next action to take using monologue, memory, and hint.

        Parameters:
        - state (State): The current state based on previous steps taken

        Returns:
        - Action: The next action to take based on LLM response
        """

        goal = state.get_current_user_intent()
        self._initialize(goal)
<<<<<<< HEAD

        # add the most recent actions and observations to the agent's memory
        for prev_action, obs in state.updated_info:
            self._add_event(event_to_memory(prev_action))
            self._add_event(event_to_memory(obs))

        # clean info for this step
        state.updated_info = []

        prompt = prompts.get_action_prompt(
            goal,
            self.monologue.get_default_events(),
            self.monologue.get_recent_events(),
=======

        recent_events: list[dict[str, str]] = []

        # add the events from state.history
        for prev_action, obs in state.history:
            if not isinstance(prev_action, NullAction):
                recent_events.append(event_to_memory(prev_action))
            if not isinstance(obs, NullObservation):
                recent_events.append(self._truncate_output(event_to_memory(obs)))

        # add the last messages to long term memory
        if self.memory is not None and state.history and len(state.history) > 0:
            self.memory.add_event(event_to_memory(state.history[-1][0]))
            self.memory.add_event(
                self._truncate_output(event_to_memory(state.history[-1][1]))
            )

        # the action prompt with initial thoughts and recent events
        prompt = prompts.get_request_action_prompt(
            goal,
            self.initial_thoughts,
            recent_events,
>>>>>>> 35c4c9cb
            state.background_commands_obs,
        )

        messages: list[dict[str, str]] = [
            {'role': 'user', 'content': prompt},
        ]

        # format all as a single message, a monologue
        resp = self.llm.do_completion(messages=messages)

        # get the next action from the response
        action_resp = resp['choices'][0]['message']['content']

        # keep track of max_chars fallback option
        state.num_of_chars += len(prompt) + len(action_resp)

        action = prompts.parse_action_response(action_resp)
        self.latest_action = action
        return action

    def _truncate_output(
        self, observation: dict, max_chars: int = MAX_OUTPUT_LENGTH
    ) -> dict[str, str]:
        """
        Truncates the output of an observation to a maximum number of characters.

        Parameters:
        - output (str): The observation whose output to truncate
        - max_chars (int): The maximum number of characters to allow

        Returns:
        - str: The truncated output
        """
        if (
            'args' in observation
            and 'output' in observation['args']
            and len(observation['args']['output']) > max_chars
        ):
            output = observation['args']['output']
            half = max_chars // 2
            observation['args']['output'] = (
                output[:half]
                + '\n[... Output truncated due to length...]\n'
                + output[-half:]
            )
        return observation

    def search_memory(self, query: str) -> list[str]:
        """
        Uses VectorIndexRetriever to find related memories within the long term memory.
        Uses search to produce top 10 results.

        Parameters:
        - query (str): The query that we want to find related memories for

        Returns:
        - list[str]: A list of top 10 text results that matched the query
        """
        if self.memory is None:
            return []
        return self.memory.search(query)

    def reset(self) -> None:
        super().reset()

        # Reset the initial monologue and memory
        self._initialized = False<|MERGE_RESOLUTION|>--- conflicted
+++ resolved
@@ -57,63 +57,6 @@
         """
         super().__init__(llm)
 
-<<<<<<< HEAD
-    def _add_default_event(self, event_dict: dict):
-        """
-        Adds a default event to the agent's monologue and memory.
-
-        Default events are not condensed and are used to give the LLM context and examples.
-
-        Parameters:
-        - event (dict): The event that will be added to monologue and memory
-        """
-        self.monologue.add_default_event(event_dict)
-        if self.memory is not None:
-            self.memory.add_event(event_dict)
-
-    def _add_event(self, event_dict: dict):
-        """
-        Adds a new event to the agent's monologue and memory.
-        Monologue automatically condenses when it gets too large.
-
-        Parameters:
-        - event (dict): The event that will be added to monologue and memory
-        """
-
-        # truncate output if it's too long
-        if (
-            'args' in event_dict
-            and 'output' in event_dict['args']
-            and len(event_dict['args']['output']) > MAX_OUTPUT_LENGTH
-        ):
-            event_dict['args']['output'] = (
-                event_dict['args']['output'][:MAX_OUTPUT_LENGTH] + '...'
-            )
-
-        # add event to short term history
-        self.monologue.add_event(event_dict)
-
-        # add event to long term memory
-        if self.memory is not None:
-            self.memory.add_event(event_dict)
-
-        # summarize the short term history (events) if necessary
-        if self.memory_condenser.needs_condense(
-            llm=self.llm,
-            default_events=self.monologue.get_default_events(),
-            recent_events=self.monologue.get_recent_events(),
-        ):
-            condensed_events, was_summarized = self.memory_condenser.condense(
-                llm=self.llm,
-                default_events=self.monologue.get_default_events(),
-                recent_events=self.monologue.get_recent_events(),
-                background_commands=None,
-            )
-            if was_summarized is True and condensed_events is not None:
-                self.monologue.recent_events = condensed_events.copy()
-
-=======
->>>>>>> 35c4c9cb
     def _initialize(self, task: str):
         """
         Utilizes the INITIAL_THOUGHTS list to give the agent a context for its capabilities
@@ -142,7 +85,7 @@
 
         self.memory_condenser = MemoryCondenser(
             action_prompt=prompts.get_action_prompt,
-            summarize_prompt=prompts.get_summarize_prompt,
+            summarize_prompt=prompts.get_summarize_monologue_prompt,
         )
 
         self._add_initial_thoughts(task)
@@ -166,11 +109,7 @@
                     observation = BrowserOutputObservation(
                         content=thought, url='', screenshot=''
                     )
-<<<<<<< HEAD
-                self._add_default_event(event_to_memory(observation))
-=======
                 self.initial_thoughts.append(event_to_memory(observation))
->>>>>>> 35c4c9cb
                 previous_action = ''
             else:
                 action: Action = NullAction()
@@ -197,11 +136,7 @@
                     previous_action = ActionType.BROWSE
                 else:
                     action = MessageAction(thought)
-<<<<<<< HEAD
-                self._add_default_event(event_to_memory(action))
-=======
                 self.initial_thoughts.append(event_to_memory(action))
->>>>>>> 35c4c9cb
 
     def step(self, state: State) -> Action:
         """
@@ -216,21 +151,6 @@
 
         goal = state.get_current_user_intent()
         self._initialize(goal)
-<<<<<<< HEAD
-
-        # add the most recent actions and observations to the agent's memory
-        for prev_action, obs in state.updated_info:
-            self._add_event(event_to_memory(prev_action))
-            self._add_event(event_to_memory(obs))
-
-        # clean info for this step
-        state.updated_info = []
-
-        prompt = prompts.get_action_prompt(
-            goal,
-            self.monologue.get_default_events(),
-            self.monologue.get_recent_events(),
-=======
 
         recent_events: list[dict[str, str]] = []
 
@@ -249,11 +169,10 @@
             )
 
         # the action prompt with initial thoughts and recent events
-        prompt = prompts.get_request_action_prompt(
+        prompt = prompts.get_action_prompt(
             goal,
             self.initial_thoughts,
             recent_events,
->>>>>>> 35c4c9cb
             state.background_commands_obs,
         )
 
