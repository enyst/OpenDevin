from opendevin.core.config import config
from opendevin.core.utils import json
from opendevin.events.action import (
    Action,
)
from opendevin.events.observation import (
    CmdOutputObservation,
)
from opendevin.events.serialization.action import action_from_dict

ACTION_PROMPT = """
You're a thoughtful robot. Your main task is this:
%(task)s

Don't expand the scope of your task--just complete it as written.

This is your internal monologue, in JSON format:

%(monologue)s

Your most recent thought is at the bottom of that monologue. Continue your train of thought.
What is your next single thought or action? Your response must be in JSON format.
It must be a single object, and it must contain two fields:
* `action`, which is one of the actions below
* `args`, which is a map of key-value pairs, specifying the arguments for that action

Here are the possible actions:
* `read` - reads the content of a file. Arguments:
  * `path` - the path of the file to read
* `write` - writes the content to a file. Arguments:
  * `path` - the path of the file to write
  * `content` - the content to write to the file
* `run` - runs a command. Arguments:
  * `command` - the command to run
  * `background` - if true, run the command in the background, so that other commands can be run concurrently. Useful for e.g. starting a server. You won't be able to see the logs. You don't need to end the command with `&`, just set this to true.
* `kill` - kills a background command
  * `command_id` - the ID of the background command to kill
* `browse` - opens a web page. Arguments:
  * `url` - the URL to open
* `push` - Push a branch from the current repo to github:
  * `owner` - the owner of the repo to push to
  * `repo` - the name of the repo to push to
  * `branch` - the name of the branch to push
* `recall` - recalls a past memory. Arguments:
  * `query` - the query to search for
* `message` - make a plan, set a goal, record your thoughts, or ask for more input from the user. Arguments:
  * `content` - the message to record
  * `wait_for_response` - set to `true` to wait for the user to respond before proceeding
* `finish` - if you're absolutely certain that you've completed your task and have tested your work, use the finish action to stop working.

%(background_commands)s

You MUST take time to think in between read, write, run, kill, browse, push, and recall actions--do this with the `message` action.
You should never act twice in a row without thinking. But if your last several
actions are all `message` actions, you should consider taking a different action.

Notes:
* you are logged in as %(user)s, but sudo will always work without a password.
* all non-background commands will be forcibly stopped if they remain running for over %(timeout)s seconds.
* your environment is Debian Linux. You can install software with `sudo apt-get`, but remember to use -y.
* don't run interactive commands, or commands that don't return (e.g. `node server.js`). You may run commands in the background (e.g. `node server.js &`)
* don't run interactive text editors (e.g. `nano` or 'vim'), instead use the 'write' or 'read' action.
* don't run gui applications (e.g. software IDEs (like vs code or codium), web browsers (like firefox or chromium), or other complex software packages). Use non-interactive cli applications, or special actions instead.
* whenever an action fails, always send a `message` about why it may have happened before acting again.

What is your next single thought or action? Again, you must reply with JSON, and only with JSON. You must respond with exactly one 'action' object.

%(hint)s
"""

MONOLOGUE_SUMMARY_PROMPT = """
Below is the internal monologue of an automated LLM agent. Each
thought is an item in a JSON array. The thoughts may be memories,
actions taken by the agent, or outputs from those actions.

The monologue has two parts: the default memories, which you must not change,
they are provided to you only for context, and the recent monologue.

Please return a new, much smaller JSON array that summarizes the recent monologue.
When summarizing, you should condense the events that appear earlier
in the recent monologue list more aggressively, while preserving more details
for the events that appear later in the list.

You can summarize individual thoughts, and you can condense related thoughts
together with a description of their content.

%(monologue)s

Make the summaries as pithy and informative as possible, especially for the earlier events
in the old monologue.

Be specific about what happened and what was learned. The summary
will be used as keywords for searching for the original memory.
Be sure to preserve any key words or important information.

Your response must be in JSON format. It must be an object with the key `new_monologue`,
which must be a smaller JSON array containing the summarized monologue.
Each entry in the new monologue must have an `action` key, and an `args` key.
You can add a summarized entry with `action` set to "summarize" and a concise summary
in `args.summary`. You can also use the source recent event if relevant, with its original `action` and `args`.

Remember you must only summarize the old monologue, not the default memories.
"""

INITIAL_THOUGHTS = [
    'I exist!',
    'Hmm...looks like I can type in a command line prompt',
    'Looks like I have a web browser too!',
    "Here's what I want to do: $TASK",
    'How am I going to get there though?',
    'It seems like I have some kind of short term memory.',
    'Each of my thoughts seems to be stored in a JSON array.',
    'It seems whatever I say next will be added as an object to the list.',
    'But no one has perfect short-term memory. My list of thoughts will be summarized and condensed over time, losing information in the process.',
    'Fortunately I have long term memory!',
    'I can just perform a recall action, followed by the thing I want to remember. And then related thoughts just spill out!',
    "Sometimes they're random thoughts that don't really have to do with what I wanted to remember. But usually they're exactly what I need!",
    "Let's try it out!",
    'RECALL what it is I want to do',
    "Here's what I want to do: $TASK",
    'How am I going to get there though?',
    "Neat! And it looks like it's easy for me to use the command line too! I just have to perform a run action and include the command I want to run in the command argument. The command output just jumps into my head!",
    'RUN echo "hello world"',
    'hello world',
    'Cool! I bet I can write files too using the write action.',
    'WRITE echo "console.log(\'hello world\')" > test.js',
    '',
    "I just created test.js. I'll try and run it now.",
    'RUN node test.js',
    'hello world',
    'It works!',
    "I'm going to try reading it now using the read action.",
    'READ test.js',
    "console.log('hello world')",
    'Nice! I can read files too!',
    'And if I want to use the browser, I just need to use the browse action and include the url I want to visit in the url argument',
    "Let's try that...",
    'BROWSE google.com',
    '<form><input type="text"></input><button type="submit"></button></form>',
    'I can browse the web too!',
    'And once I have completed my task, I can use the finish action to stop working.',
    "But I should only use the finish action when I'm absolutely certain that I've completed my task and have tested my work.",
    'Very cool. Now to accomplish my task.',
    "I'll need a strategy. And as I make progress, I'll need to keep refining that strategy. I'll need to set goals, and break them into sub-goals.",
    'In between actions, I must always take some time to think, strategize, and set new goals. I should never take two actions in a row.',
    "OK so my task is to $TASK. I haven't made any progress yet. Where should I start?",
    'It seems like there might be an existing project here. I should probably start by running `pwd` and `ls` to orient myself.',
]


def get_summarize_monologue_prompt(recent_events: list[dict]):
    """
    Gets the prompt for summarizing the monologue

    Returns:
    - str: A formatted string with the current monologue within the prompt
    """
    return MONOLOGUE_SUMMARY_PROMPT % {
<<<<<<< HEAD
        'monologue': json.dumps(
            {'old_monologue': thoughts},
            indent=2,
        ),
=======
        'monologue': json.dumps({'old_monologue': recent_events}, indent=2),
>>>>>>> c2921329
    }


def get_action_prompt(
    task: str,
    default_events: list[dict],
    recent_events: list[dict],
    background_commands_obs: list[CmdOutputObservation] | None = None,
):
    """
    Gets the action prompt formatted with appropriate values.

    Parameters:
    - task: The current task the agent is trying to accomplish
    - thoughts: The agent's current thoughts
    - background_commands_obs: list of all observed background commands running

    Returns:
    - str: Formatted prompt string with hint, task, monologue, and background commands included
    """

    if background_commands_obs is None:
        background_commands_obs = []

    hint = ''
    if recent_events is not None and len(recent_events) > 0:
        latest_event = recent_events[-1]
        if 'action' in latest_event:
            if (
                latest_event['action'] == 'message'
                and 'source' in latest_event
                and latest_event['source'] == 'agent'
            ):
                hint = (
                    "You've been thinking a lot lately. Maybe it's time to take action?"
                )
            elif latest_event['action'] == 'error':
                hint = 'Looks like that last command failed. Maybe you need to fix it, or try something else.'
    else:
        hint = "You're just getting started! What should you do first?"
    bg_commands_message = ''
    if len(background_commands_obs) > 0:
        bg_commands_message = 'The following commands are running in the background:'
        for command_obs in background_commands_obs:
            bg_commands_message += (
                f'\n`{command_obs.command_id}`: {command_obs.command}'
            )
        bg_commands_message += '\nYou can end any process by sending a `kill` action with the numerical `command_id` above.'

    user = 'opendevin' if config.run_as_devin else 'root'

    monologue = default_events + recent_events

    return ACTION_PROMPT % {
        'task': task,
        'monologue': json.dumps(monologue, indent=2),
        'background_commands': bg_commands_message,
        'hint': hint,
        'user': user,
        'timeout': config.sandbox_timeout,
<<<<<<< HEAD
        'workspace_mount_path_in_sandbox': config.workspace_mount_path_in_sandbox,
    }


=======
        # unused 'workspace_mount_path_in_sandbox': config.workspace_mount_path_in_sandbox,
    }


def get_action_prompt_template(
    task: str,
    default_events: list[dict],
    background_commands_obs: list[CmdOutputObservation],
) -> str:
    """
    Gets the action prompt template with default_events pre-filled and a placeholder for recent_events and hint.

    Parameters:
    - task: The current task the agent is trying to accomplish
    - default_events: The default events to include in the prompt
    - background_commands_obs: list of all observed background commands running

    Returns:
    - str: Formatted prompt template string with default_events pre-filled and placeholders for recent_events and hint
    """
    bg_commands_message = format_background_commands(background_commands_obs)
    user = 'opendevin' if config.run_as_devin else 'root'

    return ACTION_PROMPT % {
        'task': task,
        'monologue': json.dumps(default_events, indent=2) + '%(recent_events)s',
        'background_commands': bg_commands_message,
        'hint': '%(hint)s',
        'user': user,
        'timeout': config.sandbox_timeout,
    }


def get_action_prompt_for_summarization(
    prompt_template: str,
    recent_events: list[dict],
) -> str:
    """
    Gets the action prompt formatted with recent_events and a generated hint.

    Parameters:
    - prompt_template: The prompt template with placeholders for recent_events and hint
    - recent_events: The recent events to include in the prompt

    Returns:
    - str: Formatted prompt string with recent_events and a generated hint included
    """
    hint = ''
    if recent_events is not None and len(recent_events) > 0:
        latest_thought = recent_events[-1]
        if 'action' in latest_thought:
            if latest_thought['action'] == 'message':
                if latest_thought['args']['content'].startswith('OK so my task is'):
                    hint = "You're just getting started! What should you do first?"
                else:
                    hint = "You've been thinking a lot lately. Maybe it's time to take action?"
            elif latest_thought['action'] == 'error':
                hint = 'Looks like that last command failed. Maybe you need to fix it, or try something else.'

    return prompt_template % {
        'recent_events': json.dumps(recent_events, indent=2),
        'hint': hint,
    }


>>>>>>> c2921329
def format_background_commands(
    background_commands_obs: list[CmdOutputObservation] | None,
) -> str:
    """
    Formats the background commands for sending in the prompt

    Parameters:
<<<<<<< HEAD
    - background_commands_obs (list[CmdOutputObservation]): list of all background commands running

    Returns:
    - str: Formatted string with all background commands
=======
    - background_commands_obs: list of all background commands running

    Returns:
    - Formatted string with all background commands
>>>>>>> c2921329
    """
    if background_commands_obs is None or len(background_commands_obs) == 0:
        return ''

    bg_commands_message = 'The following commands are running in the background:'
    for obs in background_commands_obs:
        bg_commands_message += f'\n`{obs.command_id}`: {obs.command}'
    bg_commands_message += '\nYou can end any process by sending a `kill` action with the numerical `command_id` above.'

    return bg_commands_message


def parse_action_response(orig_response: str) -> Action:
    """
    Parses a string to find an action within it

    Parameters:
    - orig_response: The string to be parsed

    Returns:
    - The action that was found in the response string
    """
    # attempt to load the JSON dict from the response
    action_dict = json.loads(orig_response)

    if 'content' in action_dict:
        # The LLM gets confused here. Might as well be robust
        action_dict['contents'] = action_dict.pop('content')

    return action_from_dict(action_dict)


def get_summarize_prompt(default_events: list[dict], recent_events: list[dict]):
    """
    Gets the prompt for summarizing the monologue

    Returns:
    - A formatted string with the current monologue within the prompt
    """
    return MONOLOGUE_SUMMARY_PROMPT % {
        'monologue': json.dumps(
            {'default_memories': default_events, 'old_monologue': recent_events},
            indent=2,
        ),
    }


def parse_summary_response(response: str) -> list[dict]:
    """
    Parses a summary of the monologue

    Parameters:
    - response: The response string to be parsed

    Returns:
    - The list of summaries output by the model
    """
    parsed = json.loads(response)
    return parsed['new_monologue']


def generate_action_prompt_with_defaults(**kwargs):
    # prepare the placeholders dict
    placeholders = {
        'task': '%(task)s',
        'background_commands': '%(background_commands)s',
        'hint': '%(hint)s',
        'user': '%(user)s',
        'timeout': '%(timeout)s',
        'workspace_mount_path_in_sandbox': '%(workspace_mount_path_in_sandbox)s',
    }

    # update the placeholders with the provided values
    monologue = []
    formatted_kwargs = {}
    for key, value in kwargs.items():
        if key in ['default_events', 'recent_events'] and value is not None:
            monologue.extend(value)
        elif key == 'background_commands':
            formatted_kwargs[key] = format_background_commands(value)
        else:
            formatted_kwargs[key] = value
    formatted_kwargs['monologue'] = json.dumps(monologue, indent=2)

    placeholders.update(formatted_kwargs)

    # format the template with what we have
    # FIXME the split of default and recent events
    return ACTION_PROMPT % placeholders<|MERGE_RESOLUTION|>--- conflicted
+++ resolved
@@ -156,14 +156,7 @@
     - str: A formatted string with the current monologue within the prompt
     """
     return MONOLOGUE_SUMMARY_PROMPT % {
-<<<<<<< HEAD
-        'monologue': json.dumps(
-            {'old_monologue': thoughts},
-            indent=2,
-        ),
-=======
         'monologue': json.dumps({'old_monologue': recent_events}, indent=2),
->>>>>>> c2921329
     }
 
 
@@ -224,12 +217,6 @@
         'hint': hint,
         'user': user,
         'timeout': config.sandbox_timeout,
-<<<<<<< HEAD
-        'workspace_mount_path_in_sandbox': config.workspace_mount_path_in_sandbox,
-    }
-
-
-=======
         # unused 'workspace_mount_path_in_sandbox': config.workspace_mount_path_in_sandbox,
     }
 
@@ -295,7 +282,6 @@
     }
 
 
->>>>>>> c2921329
 def format_background_commands(
     background_commands_obs: list[CmdOutputObservation] | None,
 ) -> str:
@@ -303,17 +289,10 @@
     Formats the background commands for sending in the prompt
 
     Parameters:
-<<<<<<< HEAD
-    - background_commands_obs (list[CmdOutputObservation]): list of all background commands running
-
-    Returns:
-    - str: Formatted string with all background commands
-=======
     - background_commands_obs: list of all background commands running
 
     Returns:
     - Formatted string with all background commands
->>>>>>> c2921329
     """
     if background_commands_obs is None or len(background_commands_obs) == 0:
         return ''
