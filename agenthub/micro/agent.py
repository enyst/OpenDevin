--- conflicted
+++ resolved
@@ -1,9 +1,4 @@
-<<<<<<< HEAD
 from json import JSONDecodeError
-from typing import Dict, List
-=======
-import json
->>>>>>> 1787a730
 
 from jinja2 import BaseLoader, Environment
 
@@ -18,17 +13,6 @@
 from .registry import all_microagents
 
 
-<<<<<<< HEAD
-def parse_response(response: str) -> Action:
-    try:
-        action_dict = json.loads(response)
-    except (JSONDecodeError, ValueError) as e:
-        raise LLMOutputError(
-            'Invalid JSON in response. Please make sure the response is a valid JSON object'
-        ) from e
-    action = action_from_dict(action_dict)
-    return action
-=======
 def parse_response(orig_response: str) -> Action:
     depth = 0
     start = -1
@@ -45,12 +29,11 @@
                     action_dict = json.loads(response)
                     action = action_from_dict(action_dict)
                     return action
-                except json.JSONDecodeError as e:
+                except JSONDecodeError as e:
                     raise LLMOutputError(
                         'Invalid JSON in response. Please make sure the response is a valid JSON object.'
                     ) from e
     raise LLMOutputError('No valid JSON object found in response.')
->>>>>>> 1787a730
 
 
 def to_json(obj, **kwargs):
