<<<<<<< HEAD
import copy
from json import JSONDecodeError
=======
import json
>>>>>>> 356caf09
from typing import Dict, List

from jinja2 import BaseLoader, Environment

from opendevin.controller.agent import Agent
from opendevin.controller.state.state import State
from opendevin.core.exceptions import LLMOutputError
from opendevin.core.utils import json
from opendevin.events.action import Action, action_from_dict
from opendevin.llm.llm import LLM

from .instructions import instructions
from .registry import all_microagents


def parse_response(response: str) -> Action:
    try:
        action_dict = json.loads(response)
    except (JSONDecodeError, ValueError) as e:
        raise LLMOutputError(
            'Invalid JSON in response. Please make sure the response is a valid JSON object'
        ) from e
    action = action_from_dict(action_dict)
    return action


<<<<<<< HEAD
def _remove_fields(obj, fields: set[str]):
    """
    Remove fields from an object

    Parameters:
    - obj (Object): The object to remove fields from
    - fields (set[str]): A set of field names to remove from the object
    """
    if isinstance(obj, dict):
        for field in fields:
            if field in obj:
                del obj[field]
        for _, value in obj.items():
            _remove_fields(value, fields)
    elif isinstance(obj, list) or isinstance(obj, tuple):
        for item in obj:
            _remove_fields(item, fields)
    elif hasattr(obj, '__dataclass_fields__'):
        for field in fields:
            if field in obj.__dataclass_fields__:
                setattr(obj, field, None)
        for value in obj.__dict__.values():
            _remove_fields(value, fields)
=======
def my_encoder(obj):
    """
    Encodes objects as dictionaries

    Parameters:
    - obj (Object): An object that will be converted

    Returns:
    - dict: If the object can be converted it is returned in dict format
    """
    if hasattr(obj, 'to_dict'):
        return obj.to_dict()
>>>>>>> 356caf09


def to_json(obj, **kwargs):
    """
    Serialize an object to str format
    """
<<<<<<< HEAD
    # Remove things like screenshots that shouldn't be in a prompt
    sanitized_obj = copy.deepcopy(obj)
    _remove_fields(sanitized_obj, {'screenshot'})
    return json.dumps(sanitized_obj, **kwargs)
=======
    return json.dumps(obj, default=my_encoder, **kwargs)
>>>>>>> 356caf09


class MicroAgent(Agent):
    prompt = ''
    agent_definition: Dict = {}

    def __init__(self, llm: LLM):
        super().__init__(llm)
        if 'name' not in self.agent_definition:
            raise ValueError('Agent definition must contain a name')
        self.prompt_template = Environment(loader=BaseLoader).from_string(self.prompt)
        self.delegates = all_microagents.copy()
        del self.delegates[self.agent_definition['name']]

    def step(self, state: State) -> Action:
        prompt = self.prompt_template.render(
            state=state,
            instructions=instructions,
            to_json=to_json,
            delegates=self.delegates,
        )
        messages = [{'content': prompt, 'role': 'user'}]
        resp = self.llm.completion(messages=messages)
        action_resp = resp['choices'][0]['message']['content']
        state.num_of_chars += len(prompt) + len(action_resp)
        action = parse_response(action_resp)
        return action

    def search_memory(self, query: str) -> List[str]:
        return []<|MERGE_RESOLUTION|>--- conflicted
+++ resolved
@@ -1,9 +1,4 @@
-<<<<<<< HEAD
-import copy
 from json import JSONDecodeError
-=======
-import json
->>>>>>> 356caf09
 from typing import Dict, List
 
 from jinja2 import BaseLoader, Environment
@@ -30,58 +25,11 @@
     return action
 
 
-<<<<<<< HEAD
-def _remove_fields(obj, fields: set[str]):
-    """
-    Remove fields from an object
-
-    Parameters:
-    - obj (Object): The object to remove fields from
-    - fields (set[str]): A set of field names to remove from the object
-    """
-    if isinstance(obj, dict):
-        for field in fields:
-            if field in obj:
-                del obj[field]
-        for _, value in obj.items():
-            _remove_fields(value, fields)
-    elif isinstance(obj, list) or isinstance(obj, tuple):
-        for item in obj:
-            _remove_fields(item, fields)
-    elif hasattr(obj, '__dataclass_fields__'):
-        for field in fields:
-            if field in obj.__dataclass_fields__:
-                setattr(obj, field, None)
-        for value in obj.__dict__.values():
-            _remove_fields(value, fields)
-=======
-def my_encoder(obj):
-    """
-    Encodes objects as dictionaries
-
-    Parameters:
-    - obj (Object): An object that will be converted
-
-    Returns:
-    - dict: If the object can be converted it is returned in dict format
-    """
-    if hasattr(obj, 'to_dict'):
-        return obj.to_dict()
->>>>>>> 356caf09
-
-
 def to_json(obj, **kwargs):
     """
     Serialize an object to str format
     """
-<<<<<<< HEAD
-    # Remove things like screenshots that shouldn't be in a prompt
-    sanitized_obj = copy.deepcopy(obj)
-    _remove_fields(sanitized_obj, {'screenshot'})
-    return json.dumps(sanitized_obj, **kwargs)
-=======
-    return json.dumps(obj, default=my_encoder, **kwargs)
->>>>>>> 356caf09
+    return json.dumps(obj, **kwargs)
 
 
 class MicroAgent(Agent):
